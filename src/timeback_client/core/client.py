"""TimeBack API client implementation.

This module provides a Python client for the TimeBack API, which implements the OneRoster 1.2 specification.
The client is organized into three main services:

1. RosteringService - User and organization management
2. GradebookService - Grades and assessments
3. ResourcesService - Learning resources

Example:
    >>> from timeback_client import TimeBackClient
    >>> client = TimeBackClient("http://staging.alpha-1edtech.com/")
    >>> users = client.rostering.users.list_users(limit=10)
    >>> user = client.rostering.users.get_user("user-id")
"""

from typing import Optional, Dict, Any, List, Type
import requests
from urllib.parse import urljoin, urlparse
import logging
import importlib
import inspect
import json
import time
import os  # Import os for environment variable lookup

logger = logging.getLogger(__name__)

class TimeBackService:
    """Base class for TimeBack API services.
    
    This class provides common functionality for all TimeBack services,
    including URL construction and request handling.
    
    Args:
        base_url: The base URL of the TimeBack API (e.g., http://staging.alpha-1edtech.com/)
        service: The service name (rostering, gradebook, or resources)
        client_id: OAuth2 client ID for authentication
        client_secret: OAuth2 client secret for authentication
    """
    
    def __init__(self, base_url: str, service: str, client_id: Optional[str] = None, client_secret: Optional[str] = None):
        """Initialize service with base URL and service name.
        
        Args:
            base_url: The base URL of the TimeBack API
            service: The service name (rostering, gradebook, or resources)
            client_id: OAuth2 client ID for authentication
            client_secret: OAuth2 client secret for authentication
        """
        self.base_url = "" if base_url is None else base_url.rstrip('/')
        self.service = service
        self.api_path = f"/ims/oneroster/{service}/v1p2"
        self.client_id = client_id
        self.client_secret = client_secret
        self._access_token = None
        self._token_expiry = None
        self.environment = "production"  # Default environment, will be overridden by TimeBackClient
        
    def _get_auth_token(self) -> str:
        """Get a valid OAuth2 access token.
        
        Returns:
            str: The access token
            
        Raises:
            requests.exceptions.RequestException: If token request fails
        """
        if self._access_token and self._token_expiry and time.time() < self._token_expiry:
            return self._access_token
            
        if not (self.client_id and self.client_secret):
            return None
            
        # Use the right authentication endpoint based on environment
        # Important: Print the environment for debugging
        logger.info(f"Authentication using environment: {self.environment}")
        
        if self.environment == "staging":
            # Use staging IDP URL for staging environment
            idp_url = "https://alpha-auth-development-idp.auth.us-west-2.amazoncognito.com"
            logger.info(f"Using staging IDP URL for authentication: {idp_url}")
        else:
            # Default to production IDP URL
            idp_url = "https://alpha-auth-production-idp.auth.us-west-2.amazoncognito.com"
            logger.info(f"Using production IDP URL for authentication: {idp_url}")
            
        response = requests.post(
            f"{idp_url}/oauth2/token",
            headers={"Content-Type": "application/x-www-form-urlencoded"},
            data={
                "grant_type": "client_credentials",
                "client_id": self.client_id,
                "client_secret": self.client_secret
            }
        )
        response.raise_for_status()
        
        token_data = response.json()
        self._access_token = token_data["access_token"]
        self._token_expiry = time.time() + token_data["expires_in"] - 60  # Refresh 1 minute early
        
        return self._access_token
        
    def _make_request(
        self, 
        endpoint: str, 
        method: str = "GET", 
        data: Optional[Dict[str, Any]] = None,
        params: Optional[Dict[str, Any]] = None
    ) -> Dict[str, Any]:
        """Make request to TimeBack API.
        
        Args:
            endpoint: The API endpoint (e.g., "/users")
            method: The HTTP method to use
            data: The request payload for POST/PUT requests
            params: Query parameters for GET requests
            
        Returns:
            The JSON response from the API or an empty dict if no content
            
        Raises:
            requests.exceptions.HTTPError: For HTTP errors (4xx, 5xx)
            requests.exceptions.ConnectionError: For network problems
            requests.exceptions.Timeout: For timeout errors
            requests.exceptions.RequestException: For all other errors
        """
        url = urljoin(self.base_url + self.api_path + "/", endpoint.lstrip('/'))
        
        headers = {
            "Content-Type": "application/json",
            "Accept": "application/json"
        }
        
        # Add authorization if credentials are provided
        token = self._get_auth_token()
        if token:
            headers["Authorization"] = f"Bearer {token}"
        
        logger.info("Making request to %s", url)
        logger.info("Method: %s", method)
        logger.info("Headers: %s", {k: v for k, v in headers.items() if k != 'Authorization'})
        logger.info("Data: %s", data)
        logger.info("Params: %s", params)
        
        response = requests.request(
            method=method,
            url=url,
            headers=headers,
            json=data if data else None,
            params=params
        )
        
        if not response.ok:
            logger.error("Request failed with status %d", response.status_code)
            logger.error("Response body: %s", response.text)
            
        response.raise_for_status()
        
        # Handle empty responses
        if not response.text.strip():
            logger.info("Empty response received from %s", url)
            return {"message": "Success (empty response)"}
            
        try:
            response_data = response.json()
            logger.info("Successful response from %s", url)
            
            # Apply case-insensitive sorting if needed
            if params and 'sort' in params and 'orderBy' in params:
                response_data = self._apply_case_insensitive_sort(
                    response_data,
                    params['sort'],
                    params['orderBy']
                )
                
            return response_data
        except json.JSONDecodeError as e:
            logger.warning(f"Could not parse response as JSON: {e}")
            return {"message": "Success (non-JSON response)", "text": response.text}

    def _apply_case_insensitive_sort(
        self,
        response_data: Dict[str, Any],
        sort_field: str,
        order_by: str
    ) -> Dict[str, Any]:
        """Apply case-insensitive sorting to API response data.
        
        This method is called automatically by _make_request when sort and orderBy
        parameters are present. It ensures consistent case-insensitive sorting
        regardless of the API's sorting behavior.
        
        Args:
            response_data: The API response data
            sort_field: The field to sort by
            order_by: The sort direction ('asc' or 'desc')
            
        Returns:
            The response data with sorted results
        """
        # Determine the collection key (e.g., 'users', 'classes', etc.)
        collection_key = next((k for k in response_data.keys() if isinstance(response_data[k], list)), None)
        if not collection_key or not response_data[collection_key]:
            return response_data
            
        # Sort the collection case-insensitively
        items = response_data[collection_key]
        sorted_items = sorted(
            items,
            key=lambda x: str(x.get(sort_field, '')).lower(),
            reverse=(order_by.lower() == 'desc')
        )
        
        response_data[collection_key] = sorted_items
        return response_data

class RosteringService(TimeBackService):
    """Client for TimeBack Rostering API.
    
    This service handles all user and organization-related operations
    as defined in the OneRoster 1.2 specification. It dynamically loads
    specialized API classes for each entity type.
    
    Example:
        >>> client = TimeBackClient("http://staging.alpha-1edtech.com/")
        >>> rostering = client.rostering
        >>> users = rostering.users.list_users(limit=10)
        >>> orgs = rostering.orgs.list_orgs()  # When implemented
    """
    
    def __init__(self, base_url: str, client_id: Optional[str] = None, client_secret: Optional[str] = None):
        """Initialize rostering service.
        
        Args:
            base_url: The base URL of the TimeBack API (e.g., http://staging.alpha-1edtech.com/)
            client_id: OAuth2 client ID for authentication
            client_secret: OAuth2 client secret for authentication
        """
        super().__init__(base_url, "rostering", client_id, client_secret)
        self._api_registry = {}
        self._load_api_modules()
        
    def _load_api_modules(self):
        """Dynamically load all API modules in the api package."""
        try:
            # Import the api package using absolute import
            api_package = importlib.import_module("timeback_client.api")
            
            # Get all modules in the api package
            all_modules = getattr(api_package, "__all__", [])
            
            for module_name in all_modules:
                try:
                    # Import the module using absolute import
                    module = importlib.import_module(f"timeback_client.api.{module_name}")
                    
                    # Find all classes that inherit from TimeBackService
                    for name, obj in inspect.getmembers(module, inspect.isclass):
                        if issubclass(obj, TimeBackService) and obj != TimeBackService:
                            # Register the API class
                            entity_name = module_name.lower()
                            self._api_registry[entity_name] = obj(self.base_url, self.client_id, self.client_secret)
                except ImportError as e:
                    logger.warning(f"Could not import API module {module_name}: {e}")
                    logger.warning(f"Import error details: {str(e)}")
                    logger.warning(f"Module path: timeback_client.api.{module_name}")
                    # Log the full traceback for debugging
                    import traceback
                    logger.warning(f"Full traceback:\n{traceback.format_exc()}")
        except ImportError as e:
            # If the api package doesn't have __all__, manually register known APIs
            logger.warning(f"Could not import API package: {e}")
            self._register_known_apis()
    
    def _register_known_apis(self):
        """Manually register known API classes."""
        try:
            # Import and register UsersAPI
            from ..api.users import UsersAPI
            self._api_registry["users"] = UsersAPI(self.base_url, self.client_id, self.client_secret)
            
            # Import and register OrgsAPI
            from ..api.orgs import OrgsAPI
            self._api_registry["orgs"] = OrgsAPI(self.base_url, self.client_id, self.client_secret)
        except ImportError as e:
            logger.error(f"Could not import known API classes: {e}")
    
    def __getattr__(self, name):
        """Dynamically access API classes by name.
        
        This allows for syntax like:
        client.rostering.users.list_users()
        client.rostering.orgs.list_orgs()
        
        Args:
            name: The name of the API to access (e.g., "users", "orgs")
            
        Returns:
            The API instance
            
        Raises:
            AttributeError: If the API is not registered
        """
        if name in self._api_registry:
            return self._api_registry[name]
        
        # For backward compatibility, provide direct access to methods
        # This will be deprecated in a future version
        for api in self._api_registry.values():
            if hasattr(api, name):
                logger.warning(
                    f"Direct method access '{name}' is deprecated. "
                    f"Use '{api.__class__.__name__.lower()}.{name}' instead."
                )
                return getattr(api, name)
        
        raise AttributeError(f"'{self.__class__.__name__}' has no attribute '{name}'")

class GradebookService(TimeBackService):
    """Client for TimeBack Gradebook API.
    
    This service handles all grade and assessment-related operations
    as defined in the OneRoster 1.2 specification.
    """
    
    def __init__(self, base_url: str, client_id: Optional[str] = None, client_secret: Optional[str] = None):
        """Initialize gradebook service.
        
        Args:
            base_url: The base URL of the TimeBack API (e.g., http://staging.alpha-1edtech.com/)
            client_id: OAuth2 client ID for authentication
            client_secret: OAuth2 client secret for authentication
        """
        super().__init__(base_url, "gradebook", client_id, client_secret)
        self._api_registry = {}
        self._load_api_modules()
        
    def _load_api_modules(self):
        """Load Gradebook API modules."""
        try:
            from ..api.assessment_results import AssessmentResultsAPI
            # Register assessment results API
            self._api_registry["assessment_results"] = AssessmentResultsAPI(self.base_url, self.client_id, self.client_secret)
        except ImportError as e:
            logger.error(f"Could not import Gradebook API modules: {e}")
            
    def __getattr__(self, name):
        """Access Gradebook API methods."""
        if name in self._api_registry:
            return self._api_registry[name]
            
        raise AttributeError(f"'{self.__class__.__name__}' has no attribute '{name}'")

class ResourcesService(TimeBackService):
    """Client for TimeBack Resources API.
    
    This service handles all learning resource operations
    as defined in the OneRoster 1.2 specification.
    """
    
    def __init__(self, base_url: str, client_id: Optional[str] = None, client_secret: Optional[str] = None):
        """Initialize resources service."""
        super().__init__(base_url, "resources", client_id, client_secret)
        self._api_registry = {}
        self._load_api_modules()
        
    def _load_api_modules(self):
        """Dynamically load all API modules for Resources."""
        try:
            # Import the resources API module
            from ..api.resources import ResourcesAPI
            
            # Register API class
            api_instance = ResourcesAPI(self.base_url, self.client_id, self.client_secret)
            self._api_registry["resources"] = api_instance
        except ImportError as e:
            logger.error(f"Could not import Resources API modules: {str(e)}", exc_info=True)
        except Exception as e:
            logger.error(f"Unexpected error loading Resources API: {str(e)}", exc_info=True)
            
    def __getattr__(self, name):
        """Dynamically access API classes by name."""
        if name in self._api_registry:
            return self._api_registry[name]
        
        raise AttributeError(f"'{self.__class__.__name__}' has no attribute '{name}'")

class QTIService(TimeBackService):
    """Client for TimeBack QTI API.
    
    This service handles all assessment content operations
    as defined in the QTI 3.0 specification.
    """
    
    # Default QTI URLs - make sure they include /api
    DEFAULT_QTI_STAGING_URL = "https://qti-staging.alpha-1edtech.com/api"
    DEFAULT_QTI_PRODUCTION_URL = "https://qti.alpha-1edtech.com/api"
    
    def __init__(self, base_url: str, qti_api_url: str, client_id: Optional[str] = None, client_secret: Optional[str] = None):
        """Initialize QTI service.
        
        Args:
            base_url: The base URL of the TimeBack API (e.g., http://staging.alpha-1edtech.com/)
            qti_api_url: The base URL of the QTI API. If not provided, uses the default staging URL.
            client_id: OAuth2 client ID for authentication
            client_secret: OAuth2 client secret for authentication
        """
        # QTI service doesn't use the standard OneRoster base URL
        # Instead it has its own API endpoint
        self.qti_url = qti_api_url.rstrip('/')
        
        # Ensure the qti_url has the /api prefix
        if not self.qti_url.endswith('/api'):
            if '/api' not in self.qti_url:
                self.qti_url = f"{self.qti_url}/api"
            
        
        # We still call the parent constructor, but override the methods to use qti_url
        super().__init__(base_url, "qti", client_id, client_secret)
        self._api_registry = {}
        self._load_api_modules()
    
    def _load_api_modules(self):
        """Dynamically load all API modules for QTI."""
        try:
            # Import all QTI API modules
            from ..api.assessment_items import AssessmentItemsAPI
            from ..api.qti_stimulus import StimulusAPI
            from ..api.assessment_tests import AssessmentTestAPI
            
            # Register API classes with QTI URL
            self._api_registry["assessment_items"] = AssessmentItemsAPI(self.qti_url, self.client_id, self.client_secret)
            self._api_registry["stimuli"] = StimulusAPI(self.qti_url, self.client_id, self.client_secret)
            self._api_registry["assessment_tests"] = AssessmentTestAPI(self.qti_url, self.client_id, self.client_secret)
            
        except ImportError as e:
            logger.error(f"Could not import QTI API modules: {e}")
    
    def __getattr__(self, name):
        """Dynamically access API classes by name."""
        if name in self._api_registry:
            return self._api_registry[name]
        
        raise AttributeError(f"'{self.__class__.__name__}' has no attribute '{name}'")

class PowerPathService(TimeBackService):
    """Client for PowerPath-specific API endpoints.
    
    This service handles PowerPath-specific operations that don't follow
    the standard OneRoster URL pattern.
    """
    
    def __init__(self, base_url: str, client_id: Optional[str] = None, client_secret: Optional[str] = None):
        """Initialize PowerPath service.
        
        Args:
            base_url: The base URL of the TimeBack API
            client_id: OAuth2 client ID for authentication
            client_secret: OAuth2 client secret for authentication
        """
        # Call parent but override api_path since PowerPath doesn't use OneRoster path
        super().__init__(base_url, "powerpath", client_id, client_secret)
        self.api_path = "/powerpath"  # Override the OneRoster path
        self._api_registry = {}
        self._load_api_modules()
        
    def _load_api_modules(self):
        """Load PowerPath API modules."""
        try:
            from ..api.powerpath import PowerPathAPI
            # Register API directly since PowerPath is self-contained
            self._api_registry["powerpath"] = PowerPathAPI(self.base_url, self.client_id, self.client_secret)
        except ImportError as e:
            logger.error(f"Could not import PowerPath API module: {e}")
            
    def __getattr__(self, name):
        """Access PowerPath API methods directly."""
        if name in self._api_registry:
            return self._api_registry[name]
            
        # Allow direct access to PowerPath methods for convenience
        if "powerpath" in self._api_registry:
            return getattr(self._api_registry["powerpath"], name)
            
        raise AttributeError(f"'{self.__class__.__name__}' has no attribute '{name}'")

<<<<<<< HEAD
class CaseService(TimeBackService):
    """Client for 1EdTech CASE (Competencies and Academic Standards Exchange) API endpoints.
    
    This service handles CASE-specific operations for managing competency frameworks,
    learning standards, and their relationships.
    """
    
    def __init__(self, base_url: str, client_id: Optional[str] = None, client_secret: Optional[str] = None):
        """Initialize CASE service.
        
        Args:
            base_url: The base URL of the TimeBack API
            client_id: OAuth2 client ID for authentication
            client_secret: OAuth2 client secret for authentication
        """
        # Call parent but override api_path since CASE uses IMS Global path structure
        super().__init__(base_url, "case", client_id, client_secret)
        self.api_path = "/ims/case/v1p1"  # Override the OneRoster path
        self._api_registry = {}
        self._load_api_modules()
        
    def _load_api_modules(self):
        """Load CASE API modules."""
        try:
            from ..api.case import CaseAPI
            # Register API directly since CASE is self-contained
            self._api_registry["case"] = CaseAPI(self.base_url, self.client_id, self.client_secret)
        except ImportError as e:
            logger.error(f"Could not import CASE API module: {e}")
            
    def __getattr__(self, name):
        """Access CASE API methods directly."""
        if name in self._api_registry:
            return self._api_registry[name]
            
        # Allow direct access to CASE methods for convenience
        if "case" in self._api_registry:
            return getattr(self._api_registry["case"], name)
            
        raise AttributeError(f"'{self.__class__.__name__}' has no attribute '{name}'")
=======
class CaliperService(TimeBackService):
    """Client for the TimeBack Caliper API.
    
    This service handles sending Caliper events to the Caliper-specific endpoint.
    It does not follow the OneRoster path structure and uses its own base URL.
    """
    
    def __init__(self, caliper_api_url: str, client_id: Optional[str] = None, client_secret: Optional[str] = None):
        """Initialize Caliper service.
        
        Args:
            caliper_api_url: The base URL of the Caliper API (e.g., https://caliper.alpha-1edtech.com)
            client_id: OAuth2 client ID for authentication
            client_secret: OAuth2 client secret for authentication
        """
        # We use the caliper_api_url as the base_url for this service
        super().__init__(caliper_api_url, "caliper", client_id, client_secret)
        # The Caliper API does not use the /ims/oneroster/v1p2 path, so we override it.
        self.api_path = ""

    def send_event(self, envelope: Dict[str, Any]) -> Dict[str, Any]:
        """Sends a Caliper event envelope to the /caliper/event endpoint.
        
        Args:
            envelope: The Caliper envelope data to send.
            
        Returns:
            The JSON response from the API.
        """
        return self._make_request(
            endpoint="/caliper/event",
            method="POST",
            data=envelope
        )

    def validate_event(self, envelope: Dict[str, Any]) -> Dict[str, Any]:
        """Sends a Caliper event envelope to the /caliper/event/validate endpoint for validation.
        
        Args:
            envelope: The Caliper envelope data to validate.
            
        Returns:
            The JSON validation response from the API.
        """
        return self._make_request(
            endpoint="/caliper/event/validate",
            method="POST",
            data=envelope
        )
>>>>>>> 6bc99a0f

class TimeBackClient:
    """Main client for TimeBack API.
    
    This is the main entry point for the TimeBack API client.
    It provides access to all OneRoster services through dedicated
    service clients.
    
    Example:
        >>> client = TimeBackClient()
        >>> users = client.rostering.users.list_users()
        >>> grades = client.gradebook.get_grades()  # Coming soon
        >>> resources = client.resources.list_resources()  # Coming soon
        >>> qti_items = client.qti.assessment_items.list_assessment_items()  # Using QTI API
        >>> syllabus = client.powerpath.get_course_syllabus("course-id")  # Using PowerPath API
        >>> documents = client.case.get_all_cf_documents()  # Using CASE API
    """
    
    # Update default URLs
    DEFAULT_STAGING_URL = "https://api.staging.alpha-1edtech.com/"
    DEFAULT_PRODUCTION_URL = "https://api.alpha-1edtech.com/"  # Updated to use api subdomain
    DEFAULT_CALIPER_STAGING_URL = "https://caliper.staging.alpha-1edtech.com"
    DEFAULT_CALIPER_PRODUCTION_URL = "https://caliper.alpha-1edtech.com"
    
    def __init__(
        self,
        api_url: Optional[str] = None,
        qti_api_url: Optional[str] = None,
        caliper_api_url: Optional[str] = None,
        client_id: Optional[str] = None,
        client_secret: Optional[str] = None,
        environment: Optional[str] = None  # Will default to TIMEBACK_ENVIRONMENT or production
    ):
        """Initialize TimeBack client with API URLs and authentication.
        
        Args:
            api_url: The base URL of the TimeBack OneRoster API. If not provided, uses the URL based on environment.
            qti_api_url: The base URL of the QTI API. If not provided, uses the default URL based on environment.
            caliper_api_url: The base URL of the Caliper API. If not provided, uses the default URL based on environment.
            client_id: OAuth2 client ID for authentication
            client_secret: OAuth2 client secret for authentication
            environment: The environment to use - "staging" or "production"
        """
        # Determine environment: argument, env var, or default to production
        env_var = os.environ.get('TIMEBACK_ENVIRONMENT')
        effective_env = (environment or env_var or 'production').lower()
        self.environment = effective_env
        
        # Select URL based on environment
        if self.environment == "staging":
            default_api_url = self.DEFAULT_STAGING_URL
            default_qti_url = QTIService.DEFAULT_QTI_STAGING_URL
            default_caliper_url = self.DEFAULT_CALIPER_STAGING_URL
            logger.info(f"Using staging environment")
        else:
            default_api_url = self.DEFAULT_PRODUCTION_URL
            default_qti_url = QTIService.DEFAULT_QTI_PRODUCTION_URL
            default_caliper_url = self.DEFAULT_CALIPER_PRODUCTION_URL
            logger.info(f"Using production environment")
            
        # Use provided URLs or defaults for environment
        self.api_url = (api_url or default_api_url).rstrip('/')
        self.qti_api_url = (qti_api_url or default_qti_url).rstrip('/')
        self.caliper_api_url = (caliper_api_url or default_caliper_url).rstrip('/')
        
        # Log the URL being used
        logger.info(f"Initializing TimeBack client with URL: {self.api_url}")
        
        # Initialize services with authentication
        self.rostering = RosteringService(self.api_url, client_id, client_secret)
        self.gradebook = GradebookService(self.api_url, client_id, client_secret)
        self.resources = ResourcesService(self.api_url, client_id, client_secret)
        self.qti = QTIService(self.api_url, self.qti_api_url, client_id, client_secret)
        self.powerpath = PowerPathService(self.api_url, client_id, client_secret) 
<<<<<<< HEAD
        self.case = CaseService(self.api_url, client_id, client_secret)
        
        # Pass environment to all services
        services = [self.rostering, self.gradebook, self.resources, self.qti, self.powerpath, self.case]
=======
        self.caliper = CaliperService(self.caliper_api_url, client_id, client_secret)
        
        # Pass environment to all services
        services = [self.rostering, self.gradebook, self.resources, self.qti, self.powerpath, self.caliper]
>>>>>>> 6bc99a0f
        for service in services:
            service.environment = self.environment
            
            # Also pass environment to all subservices (API classes in the registries)
            if hasattr(service, '_api_registry'):
                for api_instance in service._api_registry.values():
                    if hasattr(api_instance, 'environment'):
                        api_instance.environment = self.environment
                        
                    # IMPORTANT: Ensure we also propagate to API instances that might be created after initialization
                    if hasattr(api_instance, '_api_registry'):
                        for sub_api_instance in api_instance._api_registry.values():
                            if hasattr(sub_api_instance, 'environment'):
                                sub_api_instance.environment = self.environment <|MERGE_RESOLUTION|>--- conflicted
+++ resolved
@@ -486,7 +486,6 @@
             
         raise AttributeError(f"'{self.__class__.__name__}' has no attribute '{name}'")
 
-<<<<<<< HEAD
 class CaseService(TimeBackService):
     """Client for 1EdTech CASE (Competencies and Academic Standards Exchange) API endpoints.
     
@@ -527,7 +526,6 @@
             return getattr(self._api_registry["case"], name)
             
         raise AttributeError(f"'{self.__class__.__name__}' has no attribute '{name}'")
-=======
 class CaliperService(TimeBackService):
     """Client for the TimeBack Caliper API.
     
@@ -577,7 +575,6 @@
             method="POST",
             data=envelope
         )
->>>>>>> 6bc99a0f
 
 class TimeBackClient:
     """Main client for TimeBack API.
@@ -652,17 +649,11 @@
         self.resources = ResourcesService(self.api_url, client_id, client_secret)
         self.qti = QTIService(self.api_url, self.qti_api_url, client_id, client_secret)
         self.powerpath = PowerPathService(self.api_url, client_id, client_secret) 
-<<<<<<< HEAD
         self.case = CaseService(self.api_url, client_id, client_secret)
+        self.caliper = CaliperService(self.caliper_api_url, client_id, client_secret)
         
         # Pass environment to all services
-        services = [self.rostering, self.gradebook, self.resources, self.qti, self.powerpath, self.case]
-=======
-        self.caliper = CaliperService(self.caliper_api_url, client_id, client_secret)
-        
-        # Pass environment to all services
-        services = [self.rostering, self.gradebook, self.resources, self.qti, self.powerpath, self.caliper]
->>>>>>> 6bc99a0f
+        services = [self.rostering, self.gradebook, self.resources, self.qti, self.powerpath, self.case, self.caliper]
         for service in services:
             service.environment = self.environment
             
